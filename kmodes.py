--- conflicted
+++ resolved
@@ -615,47 +615,6 @@
         return cost
 
 
-<<<<<<< HEAD
-def opt_kmodes(k, X, preRuns=10, goodPctl=20, **kwargs):
-    '''Shell around k-modes algorithm that tries to ensure a good clustering result
-    by choosing one that has a relatively low clustering cost compared to the
-    costs of a number of pre-runs. (Huang [1998] states that clustering cost can be
-    used to judge the clustering quality.)
-    
-    Returns a (good) KModes class instantiation.
-    
-    '''
-    
-    if kwargs['initMethod'] == 'Cao' and kwargs['centUpd'] == 'mode':
-        print("Hint: Cao initialization method + mode updates = deterministic. \
-                No opt_kmodes necessary, run kmodes method directly instead.")
-    
-    preCosts = []
-    print("Starting preruns...")
-    for _ in range(preRuns):
-        kmodes = KModes(k)
-        kmodes.cluster(X, verbose=0, **kwargs)
-        preCosts.append(kmodes.cost)
-        print("Cost = {0}".format(kmodes.cost))
-    
-    while True:
-        kmodes = KModes(k)
-        kmodes.cluster(X, verbose=1, **kwargs)
-        if kmodes.cost <= np.percentile(preCosts, goodPctl):
-            print("Found a good clustering.")
-            print("Cost = {0}".format(kmodes.cost))
-            break
-    
-    return kmodes
-=======
-def key_for_max_value(d):
-    # Fast method (supposedly) to get key for maximum value in dict.
-    v = list(d.values())
-    k = list(d.keys())
-    return k[v.index(max(v))]
-
->>>>>>> a1f10ed1
-
 def soybean_test():
     # reproduce results on small soybean data set
     X = np.genfromtxt('./soybean.csv', dtype='int64', delimiter=',')[:,:-1]
@@ -667,22 +626,14 @@
     kmodes_huang = KModes(4)
     kmodes_huang.cluster(X, initMethod='Huang')
     kmodes_cao = KModes(4)
-<<<<<<< HEAD
     kmodes_cao.cluster(X, initMethod='Cao')
-=======
-    kmodes_cao.cluster(X, init='Cao')
     kmodes_fcao = KModes(4)
-    kmodes_fcao.cluster(X, init='fasterCao')
->>>>>>> a1f10ed1
+    kmodes_fcao.cluster(X, initMethod='fasterCao')
     kproto = KPrototypes(4)
     kproto.cluster(np.random.randn(X.shape[0], 3), X, initMethod='Huang')
     fkmodes = FuzzyKModes(4, alpha=1.1)
     fkmodes.cluster(X)
-<<<<<<< HEAD
     ffkmodes = FuzzyCentroidsKModes(4, alpha=1.8)
-=======
-    ffkmodes = FuzzyClustersKModes(4, alpha=1.8)
->>>>>>> a1f10ed1
     ffkmodes.cluster(X)
     
     for result in (kmodes_huang, kmodes_cao, kmodes_fcao, kproto, fkmodes, ffkmodes):
